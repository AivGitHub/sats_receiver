--- conflicted
+++ resolved
@@ -212,116 +212,12 @@
         executor.execute(self._apt_finalize, **self.base_kw)
 
     @staticmethod
-<<<<<<< HEAD
-    def _finalize(sat_name, tmp_file, corr_file, peaks_file, out_dir, work_rate):
-        logging.debug('AptDecoder: %s: finalizing...', sat_name)
-        try:
-            start_pos, end_pos, data, peaks_idx = AptDecoder._prepare_data(tmp_file, corr_file, peaks_file)
-            peaks = [peaks_idx[0]]
-            if not data.size or peaks_idx.size < 5:
-                raise IndexError
-        except IndexError:
-            logging.error('AptDecoder: %s: invalid received data', sat_name)
-            tmp_file.unlink(True)
-            corr_file.unlink(True)
-            peaks_file.unlink(True)
-            return
-
-        samples_per_work_row = AptDecoder.APT_IMG_WIDTH * work_rate // AptDecoder.APT_FINAL_RATE
-        decim_factor = work_rate // AptDecoder.APT_FINAL_RATE
-        dev = 0.02
-        dist_dev = int(samples_per_work_row * dev)
-        dist_min = samples_per_work_row - dist_dev
-        dist_max = samples_per_work_row + dist_dev
-
-        logging.debug('AptDecoder: %s: syncing...', sat_name)
-        it = iter(range(1, peaks_idx.size))
-        for i in it:
-            prev = peaks_idx[i - 1]
-            cur = peaks_idx[i]
-            d = cur - prev
-
-            if d < dist_min or d > dist_max:
-                i_ = i
-                for i_ in it:
-                    prev_ = peaks_idx[i_ - 1]
-                    cur_ = peaks_idx[i_]
-                    k_ = prev_ - prev
-                    d_ = cur_ - prev_
-
-                    if dist_min < d_ < dist_max:
-                        for j in range(1, round(k_ / samples_per_work_row)):
-                            peaks.append(prev + samples_per_work_row * j)
-
-                        k_ = prev_ - peaks[-1]
-                        if dist_min < k_ < dist_max or k_ > dist_dev:
-                            peaks.append(prev_)
-                        else:
-                            peaks[-1] = prev_
-
-                        peaks.append(cur_)
-                        break
-
-                else:
-                    prev_ = peaks_idx[i_ - 1]
-                    cur_ = peaks_idx[i_]
-                    d_ = cur_ - prev_
-
-                    m = round(d_ / samples_per_work_row)
-                    if dist_min * m < d_ < dist_max * m:
-                        m += 1
-
-                    for j in range(1, m):
-                        peaks.append(prev_ + samples_per_work_row * j)
-
-            else:
-                peaks.append(cur)
-
-        result = np.full((len(peaks), samples_per_work_row), np.nan, dtype=np.float)
-        without_last = err = 0
-        tail_correct = end_pos
-
-        for idx, i in enumerate(peaks):
-            try:
-                x = data[i:peaks[idx + 1]]
-            except IndexError:
-                z = data.size - i
-                if z < dist_min:
-                    tail_correct += z
-                    without_last = 1
-                    break
-
-                x = data[i:i + samples_per_work_row]
-
-            try:
-                x = sp.signal.resample(x, samples_per_work_row)
-            except ValueError as e:
-                if not err:
-                    logging.debug('AptDecoder: %s: error on line resample: %s', sat_name, e)
-                    err = 1
-                continue
-
-            result[idx] = x
-
-        z = np.argmax(np.isnan(result).all(axis=1))
-        if not z:
-            z = result.shape[0]
-
-        result = result[0:z - without_last, decim_factor // 2::decim_factor]
-
-        tail_correct /= work_rate
-        end_time = dt.datetime.fromtimestamp(tmp_file.stat().st_mtime - tail_correct)
-
-        tmp_file.write_bytes(result.tobytes())
-        res_fn = tmp_file.rename(out_dir / end_time.strftime('%Y-%m-%d_%H-%M-%S.apt'))
-=======
     def _apt_finalize(log, sat_name, sat_tle, observer_lonlat,
                       tmp_file, corr_file, peaks_file, out_dir) -> Optional[tuple[str, str, dt.datetime]]:
         log.debug('finalizing...')
 
         a = apt.Apt(sat_name, tmp_file, corr_file, peaks_file, sat_tle, observer_lonlat)
         x = a.process()
->>>>>>> 121e8499
 
         tmp_file.unlink(True)
         corr_file.unlink(True)
